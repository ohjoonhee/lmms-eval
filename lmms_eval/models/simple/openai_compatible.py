import base64
import json
import os
import time
from concurrent.futures import ThreadPoolExecutor, as_completed
from io import BytesIO
from typing import List, Tuple, Union
from urllib.parse import unquote

import numpy as np
from accelerate import Accelerator, DistributedType
from tqdm import tqdm

from lmms_eval.api.instance import Instance
from lmms_eval.api.model import lmms
from lmms_eval.api.registry import register_model

try:
    from decord import VideoReader, cpu
except ImportError:
    pass

from dotenv import load_dotenv
from loguru import logger as eval_logger
from openai import AzureOpenAI, DefaultHttpxClient, OpenAI
from PIL import Image

load_dotenv(verbose=True)


@register_model("openai_compatible")
class OpenAICompatible(lmms):
    def __init__(
        self,
        model_version: str = "grok-2-latest",
        base_url: str = None,
        api_key: str = None,
        timeout: int = 10,
        max_retries: int = 5,
        max_size_in_mb: int = 20,
        continual_mode: bool = False,
        response_persistent_folder: str = None,
        azure_openai: bool = False,
        max_frames_num: int = 10,
        httpx_trust_env: bool = True,
        batch_size: int = 64,
        **kwargs,
    ) -> None:
        """
        :param httpx_trust_env: bool
            httpx.Client used by openai-python has trust_env set to True by default. A
            False value of this param constructs a httpx.Client with trust_env set to
            False.  Such a httpx.Client ignores environment variables (HTTP_PROXY,
            HTTPS_PROXY, ALL_PROXY) and macOS proxy server settings.
        """
        super().__init__()
        self.model_version = model_version
        self.timeout = timeout
        self.max_retries = max_retries
        self.max_size_in_mb = max_size_in_mb  # some models have a limit on the size of the image
        self.continual_mode = continual_mode
        self.max_frames_num = max_frames_num
        if self.continual_mode:
            if response_persistent_folder is None:
                raise ValueError("Continual mode requires a persistent path for the response. Please provide a valid path.")

            os.makedirs(response_persistent_folder, exist_ok=True)
            self.response_persistent_folder = response_persistent_folder
            self.response_persistent_file = os.path.join(self.response_persistent_folder, f"{self.model_version}_response.json")

            if os.path.exists(self.response_persistent_file):
                with open(self.response_persistent_file, "r") as f:
                    self.response_cache = json.load(f)
                self.cache_mode = "resume"
            else:
                self.response_cache = {}
                self.cache_mode = "start"

        # In China mainland, people usually use a VPN client to access international web
        # sites such as Google. Such a client usually configures macOS proxy server
        # settings. openai-python uses a httpx.Client with trust_env set to True. Such a
        # httpx.Client uses macOS proxy server settings. Adding httpx_trust_env option
        # allows httpx to ignore proxy server settings set by VPN clients.
        http_client = DefaultHttpxClient(trust_env=httpx_trust_env) if not httpx_trust_env else None

        # Use provided parameters or fall back to environment variables
        api_key = api_key or os.getenv("OPENAI_API_KEY")
        base_url = base_url or os.getenv("OPENAI_API_BASE")

        # Fix URL encoding issue - decode if it's URL encoded
        if base_url and "%" in base_url:
            base_url = unquote(base_url)

        # Remove trailing slash if present
        if base_url and base_url.endswith("/"):
            base_url = base_url.rstrip("/")

        self.client = (
            OpenAI(api_key=api_key, base_url=base_url, http_client=http_client)
            if not azure_openai
            else AzureOpenAI(api_key=os.getenv("AZURE_OPENAI_API_KEY"), azure_endpoint=os.getenv("AZURE_OPENAI_API_BASE"), api_version=os.getenv("AZURE_OPENAI_API_VERSION"), http_client=http_client)
        )

        accelerator = Accelerator()
        # assert self.batch_size_per_gpu == 1, "Llava currently does not support batched generation. See https://github.com/haotian-liu/LLaVA/issues/754. HF Llava also has this issue."
        if accelerator.num_processes > 1:
            assert accelerator.distributed_type in [DistributedType.FSDP, DistributedType.MULTI_GPU, DistributedType.DEEPSPEED], "Unsupported distributed type provided. Only DDP and FSDP are supported."
            self.accelerator = accelerator
            if self.accelerator.is_local_main_process:
                eval_logger.info(f"Using {accelerator.num_processes} devices with data parallelism")
            self._rank = self.accelerator.local_process_index
            self._world_size = self.accelerator.num_processes
        else:
            self.accelerator = accelerator
            self._rank = self.accelerator.local_process_index
            self._world_size = self.accelerator.num_processes

        self.device = self.accelerator.device
        self.batch_size_per_gpu = int(batch_size)

    @property
    def batch_size(self):
        return self.batch_size_per_gpu

    def tok_encode(self, string: str):
        return list(string.encode("utf-8"))

    def tok_decode(self, tokens):
        return ""

    @property
    def eot_token_id(self):
        return 0

    @property
    def rank(self):
        return self._rank

    # Function to encode the image
    def encode_image(self, image: Union[Image.Image, str]):
        max_size = self.max_size_in_mb * 1024 * 1024  # 20MB in bytes
        if isinstance(image, str):
            img = Image.open(image).convert("RGB")
        else:
            img = image.copy()

        output_buffer = BytesIO()
        img.save(output_buffer, format="PNG")
        byte_data = output_buffer.getvalue()

        # If image is too large, resize it while maintaining aspect ratio
        while len(byte_data) > max_size and img.size[0] > 100 and img.size[1] > 100:
            new_size = (int(img.size[0] * 0.75), int(img.size[1] * 0.75))
            img = img.resize(new_size, Image.Resampling.LANCZOS)

            output_buffer = BytesIO()
            img.save(output_buffer, format="PNG")
            byte_data = output_buffer.getvalue()

        base64_str = base64.b64encode(byte_data).decode("utf-8")
        return base64_str

    # Function to encode the video
    def encode_video(self, video_path, for_get_frames_num):
        vr = VideoReader(video_path, ctx=cpu(0))
        total_frame_num = len(vr)
        uniform_sampled_frames = np.linspace(0, total_frame_num - 1, for_get_frames_num, dtype=int)

        # Ensure the last frame is included
        if total_frame_num - 1 not in uniform_sampled_frames:
            uniform_sampled_frames = np.append(uniform_sampled_frames, total_frame_num - 1)

        frame_idx = uniform_sampled_frames.tolist()
        frames = vr.get_batch(frame_idx).asnumpy()

        base64_frames = []
        for frame in frames:
            img = Image.fromarray(frame)
            output_buffer = BytesIO()
            img.save(output_buffer, format="PNG")
            byte_data = output_buffer.getvalue()
            base64_str = base64.b64encode(byte_data).decode("utf-8")
            base64_frames.append(base64_str)

        return base64_frames

    def flatten(self, input):
        new_list = []
        for i in input:
            for j in i:
                new_list.append(j)
        return new_list

    def generate_until(self, requests) -> List[str]:
        res = []

        def _collate(x):
            toks = self.tok_encode(x[0])
            return -len(toks), x[0]

        from lmms_eval import utils

        re_ords = utils.Collator([reg.args for reg in requests], _collate, grouping=True)
        chunks = re_ords.get_batched(n=self.batch_size, batch_fn=None)
        num_iters = len(requests) // self.batch_size if len(requests) % self.batch_size == 0 else len(requests) // self.batch_size + 1
        pbar = tqdm(total=num_iters, disable=(self.rank != 0), desc="Model Responding")

        for chunk in chunks:
            contexts, all_gen_kwargs, doc_to_visual, doc_id, task, split = zip(*chunk)
            gen_kwargs = all_gen_kwargs[0]
            task = task[0]
            split = split[0]

            batch_payloads = []
            batch_doc_uuids = []
            batch_responses = []

            for i, (context, doc_id_single) in enumerate(zip(contexts, doc_id)):
                doc_uuid = f"{task}___{split}___{doc_id_single}"
                batch_doc_uuids.append(doc_uuid)

                if self.continual_mode is True and self.cache_mode == "resume":
                    if doc_uuid in self.response_cache:
                        response_text = self.response_cache[doc_uuid]
                        if response_text:
                            batch_responses.append(response_text)
                            continue

                visuals = [doc_to_visual[i](self.task_dict[task][split][doc_id_single])]
                if None in visuals:
                    visuals = []
                    imgs = []
                else:
                    visuals = self.flatten(visuals)
                    imgs = []
                    for visual in visuals:
                        if isinstance(visual, str) and (".mp4" in visual or ".avi" in visual or ".mov" in visual or ".flv" in visual or ".wmv" in visual):
                            frames = self.encode_video(visual, self.max_frames_num)
                            imgs.extend(frames)
                        elif isinstance(visual, str) and (".jpg" in visual or ".jpeg" in visual or ".png" in visual or ".gif" in visual or ".bmp" in visual or ".tiff" in visual or ".webp" in visual):
                            img = self.encode_image(visual)
                            imgs.append(img)
                        elif isinstance(visual, Image.Image):
                            img = self.encode_image(visual)
                            imgs.append(img)

                payload = {"messages": []}
                payload["model"] = self.model_version

                payload["messages"].append({"role": "user", "content": []})
                payload["messages"][0]["content"].append({"type": "text", "text": context})
                for img in imgs:
                    payload["messages"][0]["content"].append({"type": "image_url", "image_url": {"url": f"data:image/png;base64,{img}"}})

                if "max_new_tokens" not in gen_kwargs:
                    gen_kwargs["max_new_tokens"] = 1024
                if gen_kwargs["max_new_tokens"] > 4096:
                    gen_kwargs["max_new_tokens"] = 4096
                if "temperature" not in gen_kwargs:
                    gen_kwargs["temperature"] = 0
                if "top_p" not in gen_kwargs:
                    gen_kwargs["top_p"] = None
                if "num_beams" not in gen_kwargs:
                    gen_kwargs["num_beams"] = 1

                payload["max_tokens"] = gen_kwargs["max_new_tokens"]
                payload["temperature"] = gen_kwargs["temperature"]

                if "o1" in self.model_version or "o3" in self.model_version:
                    del payload["temperature"]
                    payload["reasoning_effort"] = "medium"
                    payload["response_format"] = {"type": "text"}
                    payload.pop("max_tokens")
                    payload["max_completion_tokens"] = gen_kwargs["max_new_tokens"]

                batch_payloads.append(payload)
                batch_responses.append(None)

            def process_single_request(payload, i):
                if batch_responses[i] is not None:
                    return batch_responses[i], i

                for attempt in range(self.max_retries):
                    try:
                        response = self.client.chat.completions.create(**payload)
                        response_text = response.choices[0].message.content
                        return response_text, i

                    except Exception as e:
                        error_msg = str(e)
                        eval_logger.info(f"Attempt {attempt + 1}/{self.max_retries} failed with error: {error_msg}")

                        if attempt == self.max_retries - 1:
                            eval_logger.error(f"All {self.max_retries} attempts failed. Last error: {error_msg}")
                            return "", i
                        else:
                            time.sleep(self.timeout)

                return "", i

            tasks_to_run = [(payload, i) for i, payload in enumerate(batch_payloads) if batch_responses[i] is None]

            if tasks_to_run:
                max_workers = min(len(tasks_to_run), 32)
                with ThreadPoolExecutor(max_workers=max_workers) as executor:
                    future_to_index = {executor.submit(process_single_request, payload, i): i for payload, i in tasks_to_run}

                    for future in as_completed(future_to_index):
                        response_text, i = future.result()
                        batch_responses[i] = response_text

            if self.continual_mode is True:
                for doc_uuid, response_text in zip(batch_doc_uuids, batch_responses):
                    if response_text is not None:
                        self.response_cache[doc_uuid] = response_text
                with open(self.response_persistent_file, "w") as f:
                    json.dump(self.response_cache, f)

            res.extend([r for r in batch_responses if r is not None])
            pbar.update(1)

<<<<<<< HEAD
=======
        res = re_ords.get_original(res)
>>>>>>> 36393e93
        pbar.close()
        return res

    def generate_until_multi_round(self, requests) -> List[str]:
        raise NotImplementedError("TODO: Implement multi-round generation for OpenAI compatible models")

    def loglikelihood(self, requests: List[Instance]) -> List[Tuple[float, bool]]:
        raise NotImplementedError("TODO: Implement loglikelihood for OpenAI compatible models")<|MERGE_RESOLUTION|>--- conflicted
+++ resolved
@@ -319,10 +319,7 @@
             res.extend([r for r in batch_responses if r is not None])
             pbar.update(1)
 
-<<<<<<< HEAD
-=======
         res = re_ords.get_original(res)
->>>>>>> 36393e93
         pbar.close()
         return res
 
