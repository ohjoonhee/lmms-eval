--- conflicted
+++ resolved
@@ -81,7 +81,6 @@
     "whisper": "Whisper",
     "xcomposer2_4KHD": "XComposer2_4KHD",
     "xcomposer2d5": "XComposer2D5",
-<<<<<<< HEAD
     "egogpt": "EgoGPT",
     "internvideo2_5": "InternVideo2_5",
     "videochat_flash": "VideoChat_Flash",
@@ -89,8 +88,6 @@
     "whisper_vllm": "WhisperVllm",
     "vora": "VoRA",
     "qwen3_brain_eye_vllm": "Qwen3BrainEyeVLLM",
-=======
->>>>>>> 36393e93
 }
 
 AVAILABLE_CHAT_TEMPLATE_MODELS = {
